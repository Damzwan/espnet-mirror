#!/usr/bin/env bash

set -e
set -u
set -o pipefail

log() {
    local fname=${BASH_SOURCE[1]##*/}
    echo -e "$(date '+%Y-%m-%dT%H:%M:%S') (${fname}:${BASH_LINENO[0]}:${FUNCNAME[1]}) $*"
}
SECONDS=0

stage=-1
stop_stage=2

log "$0 $*"
. utils/parse_options.sh

spk=$1

available_spks=(
    "hin_ab" "tel_ss" "tam_sdr" "kan_plv" "mar_slp" "guj_dp" "ben_rm"
)

# check arguments
if [ $# != 1 ]; then
    echo "Usage: $0 <spk>"
    echo "Available speakers: ${available_spks[*]}"
    exit 2
fi

# check speakers
<<<<<<< HEAD
if ! eval '$(echo "${available_spks[*]}" | grep -q ${spk})'; then
=======
# shellcheck disable=SC2048
if ! eval "$(echo ${available_spks[*]} | grep -q ${spk})"; then
>>>>>>> 453cb080
    echo "Specified spk (${spk}) is not available or not supported." >&2
    exit 2
fi

. ./path.sh || exit 1;
. ./cmd.sh || exit 1;
. ./db.sh || exit 1;

db_root=${CMU_INDIC}

train_set=${spk}_train_no_dev
dev_set=${spk}_dev
eval_set=${spk}_eval

if [ ${stage} -le -1 ] && [ ${stop_stage} -ge -1 ]; then
    log "stage -1: Data Download"
    local/data_download.sh "${db_root}" "${spk}"
fi

if [ ${stage} -le 0 ] && [ ${stop_stage} -ge 0 ]; then
    log "stage 0: local/data_prep.sh"
    # Initial normalization of the data
    # Doesn't change sampling frequency and it's done after stages
    local/data_prep.sh \
        --train_set "${train_set}" \
        --dev_set "${dev_set}" \
        --eval_set "${eval_set}" \
        "${db_root}/cmu_indic_${spk}" "${spk}"
fi<|MERGE_RESOLUTION|>--- conflicted
+++ resolved
@@ -30,12 +30,8 @@
 fi
 
 # check speakers
-<<<<<<< HEAD
-if ! eval '$(echo "${available_spks[*]}" | grep -q ${spk})'; then
-=======
 # shellcheck disable=SC2048
 if ! eval "$(echo ${available_spks[*]} | grep -q ${spk})"; then
->>>>>>> 453cb080
     echo "Specified spk (${spk}) is not available or not supported." >&2
     exit 2
 fi
